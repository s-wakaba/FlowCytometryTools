--- conflicted
+++ resolved
@@ -4,27 +4,28 @@
 from fcm import loadFCS
 import fcm.graphics as graph
 import glob, csv, os, argparse
+import util
 import numpy
+import parsedatetime.parsedatetime as pdt
+import parsedatetime.parsedatetime_consts as pdc
 import datetime, time
-<<<<<<< HEAD
-try:
-    import FlyingButterfly.FlyingButterfly as FlyingButterfly
-except:
-    import warnings
-    warnings.warn("Failed to import FlyingButterfly module.\n" + 
-                  "Plotting is not supported.")
-
-=======
 
 from Utilities import graph, util
->>>>>>> a31187e2
 from argparse import RawTextHelpFormatter
 
+import fnmatch
+import Tkinter, tkFileDialog
+import time
+
+HEADER_LIST = [ 'Experiment Name', 'Plate Name', 'Specimen Name', 'Well Name', 'Record Date', 'SAMPLE ID', '$OP', 'WELL ID', 'SampleID', 'All Events #Events', 'All Events Time Max', 'CR_CFP #Events' ]
 
 class FCS_TO_CSV():
     def __init__(self, filename, gateCoordinates=None):
         self.filename = filename
         self.info = {}
+        #print '-'
+        #print filename
+        #print '-'
 
         self.gateCoordinates = gateCoordinates
 
@@ -44,14 +45,13 @@
                          'RY_RFP'  : {'original node name' : 'q2', 'color' : 'red'},
                          'RY_NF'   : {'original node name' : 'q3', 'color' : 'gray'},
                          'RY_YFP'  : {'original node name' : 'q4', 'color' : 'yellow'}}
+
         for thisKey in self.gateList.keys():
             self.gateList[thisKey]['#Events'] = 0
-            self.gateList[thisKey]['#Mean RFP'] = numpy.nan
-            self.gateList[thisKey]['#Mean YFP'] = numpy.nan
 
     def applyGates(self, gateCoordinates):
         #define a gate
-        #print self.data.channels
+        print self.data.channels
         self.xINDEX = self.data.channels.index('B1-A') # YFP
         self.yINDEX = self.data.channels.index('Y2-A') # RFP
         #self.yINDEX = self.data.channels.index('V2-A') # CFP?
@@ -70,17 +70,12 @@
         for thisKey in self.gateList.keys():
             try:
                 self.data.tree.visit(thisKey)
-
                 numEvents = self.data.shape[0]
-
-                self.gateList[thisKey]['#Events'] = numEvents
-                self.gateList[thisKey]['#Mean RFP'] = self.data[:, self.yINDEX].mean()
-                self.gateList[thisKey]['#Mean YFP'] = self.data[:, self.xINDEX].mean()
             except:
-                pass
+                numEvents = 0
+            self.gateList[thisKey]['#Events'] = numEvents
 
     def parseFilename(self):
-        import util
         basename = os.path.basename(self.filename)
         try:
             self.info['EID'] = float(util.parseFilename(basename, r'EID_(\d+\.\d+|\d+)'))
@@ -100,9 +95,6 @@
             self.info['Plate Name'] = 'Unknown'
 
     def extractMeta(self):
-        import parsedatetime.parsedatetime as pdt
-        import parsedatetime.parsedatetime_consts as pdc
-        
         keyDict = {'Start Time' : 'btim',
                     'End Time' : 'etim',
                     'WELL ID' : 'src',
@@ -138,10 +130,7 @@
         gateKeys = list(self.gateList.keys())
         gateKeys.sort()
 
-        for key in gateKeys:
-            outputHeader.append(key + ' #Events')
-            outputHeader.append(key + ' #Mean RFP')
-            outputHeader.append(key + ' #Mean YFP')
+        for key in gateKeys: outputHeader.append(key + ' #Events')
 
         return outputHeader
 
@@ -151,42 +140,21 @@
 
         for key, value in self.gateList.items():
             outputDict[key + ' #Events'] = value['#Events']
-            outputDict[key + ' #Mean RFP'] = value['#Mean RFP']
-            outputDict[key + ' #Mean YFP'] = value['#Mean YFP']
 
         return outputDict
 
     def getMeta(self):
         return self.data.notes
 
-    def plot(self, annotate=True, numPoints=1000, **args):
-        """ Plots a 2D plot with the data point and the gate. 
-        Input:
-            annotate : bool
-                if True, the title, xlabel and ylabel are annotated on the plot
-            numPoints: integer
-                numPoints <= 0 : plots all points, otherwise plots a random subset of the points
-                numPoints > 0  : picks a random subset of points of size numPoints (if numPoints < total number)
-
-            # TODO: the random subset is not actually random. It chooses points according to gate!!! BUG
-
-        """
-        indexes = numpy.random.permutation(numpy.shape(self.data)[0]) # Indexes to use for plotting data
-
-        if numPoints > 0 and numPoints < numpy.shape(self.data)[0]:
-            indexes = indexes[0:numPoints]
-
-        #for thisKey in self.gateList.keys():
-            #if not cmp(thisKey,'RY'): continue # Skip if it's the parent gate
-#
-            #try:
-                #self.data.tree.visit(thisKey)
-                #plt.scatter(self.data[indexes, self.xINDEX], self.data[indexes, self.yINDEX], edgecolors='none', color=self.gateList[thisKey]['color'], **args)
-            #except:
-                #pass
-
-        self.data.tree.visit('RY')
-        plt.scatter(self.data[indexes, self.xINDEX], self.data[indexes, self.yINDEX], edgecolors='none', color='Gray', **args)
+    def plot(self, annotate=True, **args):
+        for thisKey in self.gateList.keys():
+            if not cmp(thisKey,'RY'): continue # Skip if it's the parent gate
+
+            try:
+                self.data.tree.visit(thisKey)
+                plt.scatter(self.data[:,self.xINDEX], self.data[:,self.yINDEX], edgecolors='none', color=self.gateList[thisKey]['color'], **args)
+            except:
+                pass
         ## Draw gate
 
         plt.axvline(self.gateCoordinates[0])
@@ -281,6 +249,8 @@
 
     if fileList is None:
         fileList = acquireFiles()
+        #print('Found {} FCS files.'.format(len(fileList)))
+        #print('Detected files: {}'.format(fileList))
 
     gateCoordinates = options.gate_coordinates
 
@@ -333,12 +303,12 @@
     parser.add_argument("-c", "--gate-coordinates", dest="gate_coordinates", nargs='+', type=float, help="coordinate gate")
 
     parser.add_argument("-p", "--plot", dest="plot", action="store_true", help="plot fcs file(s)")
-    parser.add_argument("-n", "--num_points", dest="num_points", type=int, default=1000.0, help="number of points to plot")
     parser.add_argument("-s", "--save plot", dest="save", action="store_true", help="save fcs plot")
     parser.add_argument("-a", "--analyze", dest="analyze", action="store_true", help="output to a csv file")
     parser.add_argument("-o", "--csv", dest="csv_filename", help="filename for csv output", default='temp.csv')
 
-    parser.add_argument("-q", "--quiet", action="store_false", dest="verbose", default=True,
+    parser.add_argument("-q", "--quiet",
+                      action="store_false", dest="verbose", default=True,
                       help="don't print status messages to stdout")
 
     return parser.parse_args()
